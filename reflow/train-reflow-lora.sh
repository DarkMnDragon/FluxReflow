export MODEL_NAME="/root/autodl-tmp/FLUX-dev"
<<<<<<< HEAD
export OUTPUT_DIR="/root/autodl-tmp/lora_ckpt/2rf-tarot"
=======
export OUTPUT_DIR="/root/autodl-tmp/lora_ckpt/2rf-dog"
>>>>>>> 26701407

accelerate launch train_reflow_lora.py \
  --pretrained_model_name_or_path=$MODEL_NAME \
  --output_dir=$OUTPUT_DIR \
<<<<<<< HEAD
  --reflow_data_dir="/root/autodl-tmp/data/1rf_tarot" \
=======
  --reflow_data_dir="/root/autodl-tmp/data/1rf-dog" \
>>>>>>> 26701407
  --mixed_precision="bf16" \
  --resolution=1024 \
  --train_batch_size=1 \
  --gradient_accumulation_steps=4 \
  --optimizer="prodigy" \
  --learning_rate=1. \
  --report_to="wandb" \
  --lr_scheduler="constant" \
  --lr_warmup_steps=0 \
  --max_train_steps=5000 \
<<<<<<< HEAD
  --validation_prompt="a person giving a ted talk on a TED stage with the TED logo, 'the speaker' in the style of TOK a trtcrd, tarot style" \
  --lora_warmup_steps=1000 \
=======
  --validation_prompt="A photo of a dog running on a beach, high resolution, 4k" \
>>>>>>> 26701407
  --validation_epochs=1 \
  --seed="0" \
  --rank=64
  --push_to_hub<|MERGE_RESOLUTION|>--- conflicted
+++ resolved
@@ -1,18 +1,10 @@
 export MODEL_NAME="/root/autodl-tmp/FLUX-dev"
-<<<<<<< HEAD
 export OUTPUT_DIR="/root/autodl-tmp/lora_ckpt/2rf-tarot"
-=======
-export OUTPUT_DIR="/root/autodl-tmp/lora_ckpt/2rf-dog"
->>>>>>> 26701407
 
 accelerate launch train_reflow_lora.py \
   --pretrained_model_name_or_path=$MODEL_NAME \
   --output_dir=$OUTPUT_DIR \
-<<<<<<< HEAD
   --reflow_data_dir="/root/autodl-tmp/data/1rf_tarot" \
-=======
-  --reflow_data_dir="/root/autodl-tmp/data/1rf-dog" \
->>>>>>> 26701407
   --mixed_precision="bf16" \
   --resolution=1024 \
   --train_batch_size=1 \
@@ -23,12 +15,8 @@
   --lr_scheduler="constant" \
   --lr_warmup_steps=0 \
   --max_train_steps=5000 \
-<<<<<<< HEAD
   --validation_prompt="a person giving a ted talk on a TED stage with the TED logo, 'the speaker' in the style of TOK a trtcrd, tarot style" \
   --lora_warmup_steps=1000 \
-=======
-  --validation_prompt="A photo of a dog running on a beach, high resolution, 4k" \
->>>>>>> 26701407
   --validation_epochs=1 \
   --seed="0" \
   --rank=64
